--- conflicted
+++ resolved
@@ -1,9 +1,5 @@
-<<<<<<< HEAD
 import { bound } from '../../decorators/autoBind';
-import type { TrackInfo } from '../../proto/livekit_models';
-=======
 import type { TrackInfo } from '../../proto/livekit_models_pb';
->>>>>>> ffe70841
 import { TrackEvent } from '../events';
 import type LocalAudioTrack from './LocalAudioTrack';
 import type LocalTrack from './LocalTrack';
