--- conflicted
+++ resolved
@@ -1,9 +1,5 @@
 import { bound } from '../../decorators/autoBind';
-<<<<<<< HEAD
-import type { TrackInfo } from '../../proto/livekit_models';
-=======
 import type { TrackInfo } from '../../proto/livekit_models_pb';
->>>>>>> 88adcf54
 import { TrackEvent } from '../events';
 import type LocalAudioTrack from './LocalAudioTrack';
 import type LocalTrack from './LocalTrack';
