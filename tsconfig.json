{
  "compilerOptions": {
<<<<<<< HEAD
    "target": "ESNext",                          /* Specify ECMAScript target version: 'ES3' (default), 'ES5', 'ES2015', 'ES2016', 'ES2017', 'ES2018', 'ES2019', 'ES2020', or 'ESNEXT'. */
    "module": "ESNext",                     /* Specify module code generation: 'none', 'commonjs', 'amd', 'system', 'umd', 'es2015', 'es2020', or 'ESNext'. */
=======
    "target": "es2015" /* Specify ECMAScript target version: 'ES3' (default), 'ES5', 'ES2015', 'ES2016', 'ES2017', 'ES2018', 'ES2019', 'ES2020', or 'ESNEXT'. */,
    "module": "commonjs" /* Specify module code generation: 'none', 'commonjs', 'amd', 'system', 'umd', 'es2015', 'es2020', or 'ESNext'. */,
>>>>>>> 8bc1cf44
    "outDir": "dist",
    "declarationDir": ".",
    "declaration": true,
    "sourceMap": true,
    "strict": true /* Enable all strict type-checking options. */,
    "esModuleInterop": true /* Enables emit interoperability between CommonJS and ES Modules via creation of namespace objects for all imports. Implies 'allowSyntheticDefaultImports'. */,
    "skipLibCheck": true /* Skip type checking of declaration files. */,
    "noUnusedLocals": true,
<<<<<<< HEAD
    "forceConsistentCasingInFileNames": true,  /* Disallow inconsistently-cased references to the same file. */
    "moduleResolution": "node"
  },
  "exclude": [
    "dist",
    "**/*.test.ts"
  ],
  "include": [
    "src/**/*",
  ],
=======
    "forceConsistentCasingInFileNames": true /* Disallow inconsistently-cased references to the same file. */
  },
  "include": ["src/**/*"],
>>>>>>> 8bc1cf44
  "typedocOptions": {
    "entryPoints": ["src/index.ts"],
    "excludeInternal": true,
    "excludePrivate": true,
    "excludeProtected": true,
    "excludeExternals": true,
    "includeVersion": true,
    "name": "LiveKit JS Client SDK",
    "out": "docs",
    "theme": "default"
  }
}<|MERGE_RESOLUTION|>--- conflicted
+++ resolved
@@ -1,12 +1,7 @@
 {
   "compilerOptions": {
-<<<<<<< HEAD
     "target": "ESNext",                          /* Specify ECMAScript target version: 'ES3' (default), 'ES5', 'ES2015', 'ES2016', 'ES2017', 'ES2018', 'ES2019', 'ES2020', or 'ESNEXT'. */
     "module": "ESNext",                     /* Specify module code generation: 'none', 'commonjs', 'amd', 'system', 'umd', 'es2015', 'es2020', or 'ESNext'. */
-=======
-    "target": "es2015" /* Specify ECMAScript target version: 'ES3' (default), 'ES5', 'ES2015', 'ES2016', 'ES2017', 'ES2018', 'ES2019', 'ES2020', or 'ESNEXT'. */,
-    "module": "commonjs" /* Specify module code generation: 'none', 'commonjs', 'amd', 'system', 'umd', 'es2015', 'es2020', or 'ESNext'. */,
->>>>>>> 8bc1cf44
     "outDir": "dist",
     "declarationDir": ".",
     "declaration": true,
@@ -15,7 +10,6 @@
     "esModuleInterop": true /* Enables emit interoperability between CommonJS and ES Modules via creation of namespace objects for all imports. Implies 'allowSyntheticDefaultImports'. */,
     "skipLibCheck": true /* Skip type checking of declaration files. */,
     "noUnusedLocals": true,
-<<<<<<< HEAD
     "forceConsistentCasingInFileNames": true,  /* Disallow inconsistently-cased references to the same file. */
     "moduleResolution": "node"
   },
@@ -26,11 +20,6 @@
   "include": [
     "src/**/*",
   ],
-=======
-    "forceConsistentCasingInFileNames": true /* Disallow inconsistently-cased references to the same file. */
-  },
-  "include": ["src/**/*"],
->>>>>>> 8bc1cf44
   "typedocOptions": {
     "entryPoints": ["src/index.ts"],
     "excludeInternal": true,
