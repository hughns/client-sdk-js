--- conflicted
+++ resolved
@@ -62,10 +62,6 @@
   "devDependencies": {
     "@babel/core": "7.22.1",
     "@babel/plugin-proposal-decorators": "^7.22.7",
-<<<<<<< HEAD
-    "@babel/plugin-transform-typescript": "^7.22.5",
-=======
->>>>>>> 88adcf54
     "@babel/preset-env": "7.22.4",
     "@babel/preset-typescript": "^7.22.5",
     "@bufbuild/protoc-gen-es": "^1.3.0",
@@ -100,11 +96,7 @@
     "typedoc-plugin-no-inherit": "1.4.0",
     "typescript": "5.1.3",
     "vite": "4.4.2",
-<<<<<<< HEAD
-    "vite-plugin-babel": "^1.1.3"
-=======
     "vite-plugin-babel": "^1.1.3",
     "vitest": "^0.32.0"
->>>>>>> 88adcf54
   }
 }