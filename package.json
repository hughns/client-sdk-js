{
  "name": "livekit-client",
  "version": "1.12.1",
  "description": "JavaScript/TypeScript client SDK for LiveKit",
  "main": "./dist/livekit-client.umd.js",
  "unpkg": "./dist/livekit-client.umd.js",
  "module": "./dist/livekit-client.esm.mjs",
  "exports": {
    ".": {
      "types": "./dist/src/index.d.ts",
      "import": "./dist/livekit-client.esm.mjs",
      "require": "./dist/livekit-client.umd.js"
    },
    "./e2ee-worker": {
      "types": "./dist/src/e2ee/worker/e2ee.worker.d.ts",
      "import": "./dist/livekit-client.e2ee.worker.mjs",
      "require": "./dist/livekit-client.e2ee.worker.js"
    }
  },
  "files": [
    "dist",
    "src"
  ],
  "types": "dist/src/index.d.ts",
  "typesVersions": {
    "<4.8": {
      "./dist/src/index.d.ts": [
        "./dist/ts4.2/src/index.d.ts"
      ],
      "./dist/src/e2ee/worker/e2ee.worker.d.ts": [
        "./dist/ts4.2//dist/src/e2ee/worker/e2ee.worker.d.ts"
      ]
    }
  },
  "repository": "git@github.com:livekit/client-sdk-js.git",
  "author": "David Zhao <david@davidzhao.com>",
  "license": "Apache-2.0",
  "scripts": {
    "build": "rollup --config --bundleConfigAsCjs && rollup --config rollup.config.worker.js --bundleConfigAsCjs  && yarn downlevel-dts",
    "build:watch": "rollup --watch --config rollup.config.js",
    "build-docs": "typedoc",
    "proto": "protoc --es_out src/proto --es_opt target=ts -I./protocol ./protocol/livekit_rtc.proto ./protocol/livekit_models.proto",
    "sample": "vite example -c vite.config.js",
    "lint": "eslint src",
    "test": "vitest run src",
    "deploy": "gh-pages -d example/dist",
    "format": "prettier --write src example/sample.ts",
    "format:check": "prettier --check src",
    "release": "yarn build && yarn compat && changeset publish",
    "downlevel-dts": "downlevel-dts ./dist/ ./dist/ts4.2 --to=4.2",
    "compat": "eslint --no-eslintrc --config ./.eslintrc.dist.cjs ./dist/livekit-client.umd.js",
    "size-limit": "size-limit"
  },
  "dependencies": {
    "@bufbuild/protobuf": "^1.3.0",
    "eventemitter3": "^5.0.1",
    "loglevel": "^1.8.0",
    "sdp-transform": "^2.14.1",
    "ts-debounce": "^4.0.0",
    "webrtc-adapter": "^8.1.1"
  },
  "devDependencies": {
    "@babel/core": "7.22.1",
    "@babel/plugin-proposal-decorators": "^7.22.7",
    "@babel/preset-env": "7.22.4",
<<<<<<< HEAD
    "@babel/preset-typescript": "^7.22.5",
=======
    "@bufbuild/protoc-gen-es": "^1.3.0",
>>>>>>> ffe70841
    "@changesets/cli": "2.26.1",
    "@livekit/changesets-changelog-github": "^0.0.4",
    "@rollup/plugin-babel": "6.0.3",
    "@rollup/plugin-commonjs": "24.1.0",
    "@rollup/plugin-json": "6.0.0",
    "@rollup/plugin-node-resolve": "15.1.0",
    "@rollup/plugin-terser": "^0.4.0",
    "@size-limit/file": "^8.2.4",
    "@size-limit/webpack": "^8.2.4",
    "@trivago/prettier-plugin-sort-imports": "^4.1.1",
    "@types/events": "^3.0.0",
    "@types/sdp-transform": "2.4.6",
    "@types/ua-parser-js": "0.7.36",
    "@typescript-eslint/eslint-plugin": "5.59.8",
    "@typescript-eslint/parser": "5.59.8",
    "downlevel-dts": "^0.11.0",
    "eslint": "8.42.0",
    "eslint-config-airbnb-typescript": "17.0.0",
    "eslint-config-prettier": "8.8.0",
    "eslint-plugin-ecmascript-compat": "^3.0.0",
    "eslint-plugin-import": "2.27.5",
    "gh-pages": "5.0.0",
    "jsdom": "^22.1.0",
    "prettier": "^2.8.8",
    "rollup": "3.23.1",
    "rollup-plugin-delete": "^2.0.0",
    "rollup-plugin-re": "1.0.7",
    "rollup-plugin-typescript2": "0.34.1",
    "size-limit": "^8.2.4",
    "ts-proto": "1.148.2",
    "typedoc": "0.24.8",
    "typedoc-plugin-no-inherit": "1.4.0",
    "typescript": "5.1.3",
<<<<<<< HEAD
    "vite": "4.4.2",
    "vite-plugin-babel": "^1.1.3"
=======
    "vite": "4.3.9",
    "vitest": "^0.32.0"
>>>>>>> ffe70841
  }
}<|MERGE_RESOLUTION|>--- conflicted
+++ resolved
@@ -63,11 +63,8 @@
     "@babel/core": "7.22.1",
     "@babel/plugin-proposal-decorators": "^7.22.7",
     "@babel/preset-env": "7.22.4",
-<<<<<<< HEAD
     "@babel/preset-typescript": "^7.22.5",
-=======
     "@bufbuild/protoc-gen-es": "^1.3.0",
->>>>>>> ffe70841
     "@changesets/cli": "2.26.1",
     "@livekit/changesets-changelog-github": "^0.0.4",
     "@rollup/plugin-babel": "6.0.3",
@@ -78,9 +75,7 @@
     "@size-limit/file": "^8.2.4",
     "@size-limit/webpack": "^8.2.4",
     "@trivago/prettier-plugin-sort-imports": "^4.1.1",
-    "@types/events": "^3.0.0",
     "@types/sdp-transform": "2.4.6",
-    "@types/ua-parser-js": "0.7.36",
     "@typescript-eslint/eslint-plugin": "5.59.8",
     "@typescript-eslint/parser": "5.59.8",
     "downlevel-dts": "^0.11.0",
@@ -97,16 +92,11 @@
     "rollup-plugin-re": "1.0.7",
     "rollup-plugin-typescript2": "0.34.1",
     "size-limit": "^8.2.4",
-    "ts-proto": "1.148.2",
     "typedoc": "0.24.8",
     "typedoc-plugin-no-inherit": "1.4.0",
     "typescript": "5.1.3",
-<<<<<<< HEAD
     "vite": "4.4.2",
-    "vite-plugin-babel": "^1.1.3"
-=======
-    "vite": "4.3.9",
+    "vite-plugin-babel": "^1.1.3",
     "vitest": "^0.32.0"
->>>>>>> ffe70841
   }
 }